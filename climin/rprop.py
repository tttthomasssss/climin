# -*- coding: utf-8 -*-

"""This module contains the Resilient propagation optimizer."""

from __future__ import absolute_import

<<<<<<< HEAD

from . import mathadapt as ma

=======
from . import mathadapt as ma
>>>>>>> bc8e436e
from .base import Minimizer


class Rprop(Minimizer):
    """Rprop optimizer.

    Resilient propagation is an optimizer that was originally tailored towards
    neural networks. It can however be savely applied to all kinds of
    optimization problems.  The idea is to have a parameter specific step rate
    which is determined by sign changes of the derivative of the objective
    function.

    To be more precise, given the derivative of the loss given the parameters
    :math:`f'(\\theta_t)` at time step :math:`t`, the :math:`i` th component of
    the vector of steprates :math:`\\alpha` is determined as

    .. math::
       \\alpha_i \\leftarrow
       \\begin{cases}
           \\alpha_i \\cdot \\eta_{\\text{grow}} ~\\text{if}~ f'(\\theta_t)_i \\cdot f'(\\theta_{t-1})_i > 0 \\\\
           \\alpha_i \\cdot \\eta_{\\text{shrink}} ~\\text{if}~ f'(\\theta_t)_i \\cdot f'(\\theta_{t-1})_i < 0 \\\\
           \\alpha_i
       \\end{cases}

    where :math:`0 < \\eta_{\\text{shrink}} < 1 < \\eta_{\\text{grow}}`
    specifies the shrink and growth rates of the step rates. Typically, we will
    threshold the step rates at minimum and maximum values.

    The parameters are then adapted according to the sign of the error gradient:

    .. math::
       \\theta_{t+1} = -\\alpha~\\text{sgn}(f'(\\theta_t)).

    This results in a method which is quite robust. On the other hand, it is
    more sensitive towards stochastic objectives, since that stochasticity might
    lead to bad estimates of the sign of the gradient.

    .. note::
       Works with gnumpy.

    .. [riedmiller1992rprop] M. Riedmiller und Heinrich Braun: Rprop - A Fast
       Adaptive Learning Algorithm. Proceedings of the International Symposium
       on Computer and Information Science VII, 1992


    Attributes
    ----------
    wrt : array_like
        Current solution to the problem. Can be given as a first argument to \
        ``.fprime``.

    fprime : Callable
        First derivative of the objective function. Returns an array of the \
        same shape as ``.wrt``.

    step_shrink : float
        Constant to shrink step rates by if the gradients of the error do not
        agree over time.

    step_grow : float
        Constant to grow step rates by if the gradients of the error do
        agree over time.

    min_step : float
        Minimum step rate.

    max_step : float
        Maximum step rate.
    """

    state_fields = ('n_iter step_shrink step_grow min_step max_step '
                    'changes gradient').split()

    def __init__(self, wrt, fprime, step_shrink=0.5, step_grow=1.2,
                 min_step=1E-6, max_step=1, changes_max=0.1, args=None):
        """Create an Rprop object.

        Parameters
        ----------

        wrt : array_like
            Current solution to the problem. Can be given as a first argument
            to ``.fprime``.

        fprime : Callable
            First derivative of the objective function. Returns an array of the
            same shape as ``.wrt``.

        step_shrink : float
            Constant to shrink step rates by if the gradients of the error do
            not agree over time.

        step_grow : float
            Constant to grow step rates by if the gradients of the error do
            agree over time.

        min_step : float
            Minimum step rate.

        max_step : float
            Maximum step rate.

        args : iterable
            Iterator over arguments which ``fprime`` will be called with.
        """
        super(Rprop, self).__init__(wrt, args=args)

        self.fprime = fprime
        self.step_shrink = step_shrink
        self.step_grow = step_grow
        self.min_step = min_step
        self.max_step = max_step
        self.changes_max = changes_max

        self.gradient = ma.zero_like(self.wrt)
        self.changes = ma.zero_like(self.wrt)

    def _iterate(self):
        for args, kwargs in self.args:
            gradient_m1 = self.gradient
            self.gradient = self.fprime(self.wrt, *args, **kwargs)
            gradprod = gradient_m1 * self.gradient

            self.changes[gradprod > 0] *= self.step_grow
            self.changes[gradprod < 0] *= self.step_shrink
            self.changes = ma.clip(self.changes, self.min_step, self.max_step)

            step = -self.changes * ma.sign(self.gradient)
            self.wrt += step

            self.n_iter += 1
            yield {
                'args': args,
                'kwargs': kwargs,
                'step': step,
            }<|MERGE_RESOLUTION|>--- conflicted
+++ resolved
@@ -4,13 +4,7 @@
 
 from __future__ import absolute_import
 
-<<<<<<< HEAD
-
 from . import mathadapt as ma
-
-=======
-from . import mathadapt as ma
->>>>>>> bc8e436e
 from .base import Minimizer
 
 
