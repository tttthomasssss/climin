# -*- coding: utf-8 -*-


import inspect
import random
import warnings

from asgd import Asgd
from gd import GradientDescent
from lbfgs import Lbfgs
from ncg import NonlinearConjugateGradient
from rprop import Rprop
from rmsprop import RmsProp
from smd import Smd


def coroutine(f):
    """Turn a generator function into a coroutine by calling .next() once."""
    def started(*args, **kwargs):
        cr = f(*args, **kwargs)
        cr.next()
        return cr
    return started


def aslist(item):
    if not isinstance(item, (list, tuple)):
        item = [item]
    return item


def mini_slices(n_samples, batch_size):
    """Yield slices of size `batch_size` that work with a container of length
    `n_samples`."""
    n_batches, rest = divmod(n_samples, batch_size)
    if rest != 0:
        n_batches += 1

    return [slice(i * batch_size, (i + 1) * batch_size) for i in range(n_batches)]


def draw_mini_slices(n_samples, batch_size, with_replacement=False):
    slices = mini_slices(n_samples, batch_size)
    idxs = range(len(slices))

    if with_replacement:
        yield random.choice(slices)
    else:
        while True:
            random.shuffle(idxs)
            for i in idxs:
                yield slices[i]


def draw_mini_indices(n_samples, batch_size):
    assert n_samples > batch_size
    idxs = range(n_samples)
    random.shuffle(idxs)
    pos = 0

    while True:
        while pos + batch_size <= n_samples:
             yield idxs[pos:pos + batch_size]
             pos += batch_size
        
        batch = idxs[pos:]
        needed = batch_size - len(batch)
        random.shuffle(idxs)
        batch += idxs[0:needed]
        yield batch
        pos = needed

        
<<<<<<< HEAD

=======
>>>>>>> 936139bf
def optimizer(identifier, wrt, *args, **kwargs):
    """Return an optimizer with the desired configuration.

    This is a convenience function if one wants to try out different optimizers
    but wants to change as little code as possible.

    Additional arguments and keyword arguments will be passed to the constructor
    of the class. If the found class does not take the arguments supplied, this
    will `not` throw an error, but pass silently.

    :param identifier: String identifying the optimizer to use. Can be either
        ``asgd``, ``gd``, ``lbfgs``, ``ncg``, ``rprop`` or  ``smd``.
    :param wrt: Numpy array pointing to the data to optimize.
    """
    klass_map = {
        'asgd': Asgd,
        'gd': GradientDescent,
        'lbfgs': Lbfgs,
        'ncg': NonlinearConjugateGradient,
        'rprop': Rprop,
        'rmsprop': RmsProp,
        'smd': Smd,
    }
    # Find out which arguments to pass on.
    klass = klass_map[identifier]
    argspec = inspect.getargspec(klass.__init__)
    if argspec.keywords is None:
        # Issue a warning for each of the arguments that have been passed
        # to this optimizer but were not used.
        expected_keys = set(argspec.args)
        given_keys = set(kwargs.keys())
        unused_keys = given_keys - expected_keys
        for i in unused_keys:
            warnings.warn('Argument named %s is not expected by %s'
                          % (i, klass))

        # We need to filter stuff out.
        used_keys = expected_keys & given_keys
        kwargs = dict((k, kwargs[k]) for k in used_keys)
    try:
        opt = klass(wrt, *args, **kwargs)
    except TypeError:
        raise TypeError('required arguments for %s: %s' % (klass, argspec.args))

    return opt
<|MERGE_RESOLUTION|>--- conflicted
+++ resolved
@@ -71,10 +71,6 @@
         pos = needed
 
         
-<<<<<<< HEAD
-
-=======
->>>>>>> 936139bf
 def optimizer(identifier, wrt, *args, **kwargs):
     """Return an optimizer with the desired configuration.
 
