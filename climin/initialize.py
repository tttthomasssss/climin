--- conflicted
+++ resolved
@@ -14,58 +14,6 @@
 
 
 def sparsify_columns(arr, n_non_zero, keep_diagonal=False, random_state=None):
-<<<<<<< HEAD
-	"""Set all but ``n_non_zero`` entries to zero for each column of ``arr``.
-
-	This is a common technique to find better starting points for learning
-	deep and/or recurrent networks.
-
-	Parameters
-	----------
-
-	arr : array_like, two dimensional
-	  Array to work upon in place.
-
-	n_non_zero : integer
-	  Amount of non zero entries to keep.
-
-	keep_diagonal : boolean, optional [default: False]
-	  If set to True and ``arr`` is square, do keep the diagonal.
-
-	random_state : numpy.random.RandomState object, optional [default : None]
-	  If set, random number generator that will generate the indices
-	  corresponding to the zero-valued columns.
-
-	Examples
-	--------
-
-	>>> import numpy as np
-	>>> from climin.initialize import sparsify_columns
-	>>> arr = np.arange(9).reshape((3, 3))
-	>>> sparsify_columns(arr, 1)
-	>>> arr                                         # doctest: +SKIP
-	array([[0, 0, 0],
-		   [0, 4, 5],
-		   [6, 0, 0]])
-	"""
-	colsize = arr.shape[0]
-
-	# In case it's gnumpy, copy to numpy array first. The sparsifying loop will
-	# run in numpy.
-	arr_np = arr if isinstance(arr, np.ndarray) else arr.as_numpy_array()
-	mask = np.ones_like(arr_np)
-	for i in range(arr.shape[1]):
-		idxs = range(colsize)
-		if random_state is None:
-			zeros = random.sample(idxs, colsize - n_non_zero)
-		else:
-			zeros = random_state.choice(idxs, colsize - n_non_zero,
-										replace=False)
-		mask[zeros, i] *= 0
-	if keep_diagonal and arr.shape[0] == arr.shape[1]:
-		mask += np.eye(arr.shape[0])
-	arr *= mask
-=======
     """Set all but ``n_non_zero`` entries to zero for each column of ``arr``.
 
     This is a common technique to find better starting points for learning
@@ -116,124 +64,81 @@
     if keep_diagonal and arr.shape[0] == arr.shape[1]:
         mask += np.eye(arr.shape[0])
     arr *= mask
->>>>>>> bc8e436e
 
 
 def bound_spectral_radius(arr, bound=1.2):
-	"""Set the spectral radius of the square matrix ``arr`` to ``bound``.
+    """Set the spectral radius of the square matrix ``arr`` to ``bound``.
 
-	This is performed by making an Eigendecomposition of ``arr``, rescale all
-	Eigenvalues such that the absolute value of the greatest matches ``bound``
-	and recompose it again.
+    This is performed by making an Eigendecomposition of ``arr``, rescale all
+    Eigenvalues such that the absolute value of the greatest matches ``bound``
+    and recompose it again.
 
-	Parameters
-	----------
+    Parameters
+    ----------
 
-	arr : array_like, two dimensional
-		Array to work upon in place.
+    arr : array_like, two dimensional
+        Array to work upon in place.
 
-	bound : float, optional, default: 1.2
+    bound : float, optional, default: 1.2
 
-	Examples
-	--------
+    Examples
+    --------
 
-	>>> import numpy as np
-	>>> from climin.initialize import bound_spectral_radius
-	>>> arr = np.arange(9).reshape((3, 3)).astype('float64')
-	>>> bound_spectral_radius(arr, 1.1)
-	>>> arr                                 # doctest: +SKIP
-	array([[ -7.86816957e-17,   8.98979486e-02,   1.79795897e-01],
-		   [  2.69693846e-01,   3.59591794e-01,   4.49489743e-01],
-		   [  5.39387691e-01,   6.29285640e-01,   7.19183588e-01]])
-	"""
-	vals, vecs = np.linalg.eigh(ma.assert_numpy(arr))
-	vals /= abs(vals).max()
-	vals *= bound
-	arr[...] = np.dot(vecs, np.dot(np.diag(vals), vecs.T))
+    >>> import numpy as np
+    >>> from climin.initialize import bound_spectral_radius
+    >>> arr = np.arange(9).reshape((3, 3)).astype('float64')
+    >>> bound_spectral_radius(arr, 1.1)
+    >>> arr                                 # doctest: +SKIP
+    array([[ -7.86816957e-17,   8.98979486e-02,   1.79795897e-01],
+           [  2.69693846e-01,   3.59591794e-01,   4.49489743e-01],
+           [  5.39387691e-01,   6.29285640e-01,   7.19183588e-01]])
+    """
+    vals, vecs = np.linalg.eigh(ma.assert_numpy(arr))
+    vals /= abs(vals).max()
+    vals *= bound
+    arr[...] = np.dot(vecs, np.dot(np.diag(vals), vecs.T))
 
 
 def randomize_normal(arr, loc=0, scale=1, random_state=None):
-	"""Populate an array with random numbers from a normal distribution with
-	mean `loc` and standard deviation `scale`.
+    """Populate an array with random numbers from a normal distribution with
+    mean `loc` and standard deviation `scale`.
 
-	Parameters
-	----------
+    Parameters
+    ----------
 
-	arr : array_like
-	  Array to work upon in place.
+    arr : array_like
+      Array to work upon in place.
 
-	loc : float
-	  Mean of the random numbers.
+    loc : float
+      Mean of the random numbers.
 
-	scale : float
-	  Standard deviation of the random numbers.
+    scale : float
+      Standard deviation of the random numbers.
 
-	random_state : np.random.RandomState object, optional [default : None]
-	  Random number generator that shall generate the random numbers.
+    random_state : np.random.RandomState object, optional [default : None]
+      Random number generator that shall generate the random numbers.
 
-	Examples
-	--------
+    Examples
+    --------
 
-	>>> import numpy as np
-	>>> from climin.initialize import randomize_normal
-	>>> arr = np.empty((3, 3))
-	>>> randomize_normal(arr)
-	>>> arr                                 # doctest: +SKIP
-	array([[ 0.18076413,  0.60880657,  1.20855691],
-		   [ 1.7799948 , -0.82565481,  0.53875307],
-		   [-0.67056028, -1.46257419,  1.17033425]])
-	>>> randomize_normal(arr, 10, 0.1)
-	>>> arr                                 # doctest: +SKIP
-	array([[ 10.02221481,  10.0982449 ,  10.02495358],
-		  [  9.99867829,   9.99410111,   9.8242318 ],
-		  [  9.9383779 ,   9.94880091,  10.03179085]])
-	"""
-	rng = np.random if random_state is None else random_state
-	sample = rng.normal(loc, scale, arr.shape)
-	if isinstance(arr, np.ndarray):
-		arr[...] = sample.astype(arr.dtype)
-	else:
-		# Assume gnumpy.
-		arr[:] = sample.astype('float32')
-
-
-# Check http://deeplearning.net/tutorial/mlp.html#weight-initialization
-def randomize_uniform_sigmoid(views, random_state=None):
-	rng = np.random if random_state is None else random_state
-
-	params = np.array([])
-
-	for V in views:
-		fan_out = V.shape[1] if (len(V.shape) > 1) else 1
-		xavier = np.sqrt(6 / (np.sqrt(V.shape[0] + fan_out)))
-		params = np.concatenate((params, rng.uniform(-4 * xavier, 4 * xavier, size=V.shape).reshape(-1,)))
-
-	return params
-
-
-def randomize_uniform_tanh(views, random_state=None):
-	rng = np.random if random_state is None else random_state
-
-	params = np.array([])
-
-	for V in views:
-		fan_out = V.shape[1] if (len(V.shape) > 1) else 1
-		xavier = np.sqrt(6 / (np.sqrt(V.shape[0] + fan_out)))
-		params = np.concatenate((params, rng.uniform(xavier, 4 * xavier, size=V.shape).reshape(-1,)))
-	return params
-
-
-def randomize_uniform_relu(views, random_state=None):
-	rng = np.random if random_state is None else random_state
-
-	params = np.array([])
-
-	for V in views:
-		fan_out = V.shape[1] if (len(V.shape) > 1) else 1
-		xavier = np.sqrt(6 / (np.sqrt(V.shape[0] + fan_out)))
-		params = np.concatenate((params, rng.uniform(xavier, 4 * xavier, size=V.shape).reshape(-1,)))
-	return params
-
-
-def randomize_normal_relu(params, random_state=None):
-	return randomize_normal(params, 0, 0.01, random_state)+    >>> import numpy as np
+    >>> from climin.initialize import randomize_normal
+    >>> arr = np.empty((3, 3))
+    >>> randomize_normal(arr)
+    >>> arr                                 # doctest: +SKIP
+    array([[ 0.18076413,  0.60880657,  1.20855691],
+           [ 1.7799948 , -0.82565481,  0.53875307],
+           [-0.67056028, -1.46257419,  1.17033425]])
+    >>> randomize_normal(arr, 10, 0.1)
+    >>> arr                                 # doctest: +SKIP
+    array([[ 10.02221481,  10.0982449 ,  10.02495358],
+          [  9.99867829,   9.99410111,   9.8242318 ],
+          [  9.9383779 ,   9.94880091,  10.03179085]])
+    """
+    rng = np.random if random_state is None else random_state
+    sample = rng.normal(loc, scale, arr.shape)
+    if isinstance(arr, np.ndarray):
+        arr[...] = sample.astype(arr.dtype)
+    else:
+        # Assume gnumpy.
+        arr[:] = sample.astype('float32')