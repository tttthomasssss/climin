<<<<<<< HEAD
=======
from __future__ import absolute_import

# What follows is part of a hack to make control breaking work on windows even
# if scipy.stats ims imported. See:
# http://stackoverflow.com/questions/15457786/ctrl-c-crashes-python-after-importing-scipy-stats
import sys
import os
import imp
import ctypes

if sys.platform == 'win32':
    basepath = imp.find_module('numpy')[1]
    ctypes.CDLL(os.path.join(basepath, 'core', 'libmmd.dll'))
    ctypes.CDLL(os.path.join(basepath, 'core', 'libifcoremd.dll'))

from .adadelta import Adadelta
from .adam import Adam
from .asgd import Asgd
>>>>>>> bc8e436e
from .bfgs import Bfgs, Lbfgs, Sbfgs
from .cg import ConjugateGradient, NonlinearConjugateGradient
from .gd import GradientDescent
from .nes import Xnes
from .rmsprop import RmsProp
from .rprop import Rprop
<<<<<<< HEAD
from .smd import Smd
from .asgd import Asgd
from .adadelta import Adadelta
from .adam import Adam
=======
from .smd import Smd
>>>>>>> bc8e436e
<|MERGE_RESOLUTION|>--- conflicted
+++ resolved
@@ -1,5 +1,3 @@
-<<<<<<< HEAD
-=======
 from __future__ import absolute_import
 
 # What follows is part of a hack to make control breaking work on windows even
@@ -18,18 +16,10 @@
 from .adadelta import Adadelta
 from .adam import Adam
 from .asgd import Asgd
->>>>>>> bc8e436e
 from .bfgs import Bfgs, Lbfgs, Sbfgs
 from .cg import ConjugateGradient, NonlinearConjugateGradient
 from .gd import GradientDescent
 from .nes import Xnes
 from .rmsprop import RmsProp
 from .rprop import Rprop
-<<<<<<< HEAD
-from .smd import Smd
-from .asgd import Asgd
-from .adadelta import Adadelta
-from .adam import Adam
-=======
-from .smd import Smd
->>>>>>> bc8e436e
+from .smd import Smd